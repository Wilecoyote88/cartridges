# legendary_source.py
#
# Copyright 2023 Geoffrey Coulaud
#
# This program is free software: you can redistribute it and/or modify
# it under the terms of the GNU General Public License as published by
# the Free Software Foundation, either version 3 of the License, or
# (at your option) any later version.
#
# This program is distributed in the hope that it will be useful,
# but WITHOUT ANY WARRANTY; without even the implied warranty of
# MERCHANTABILITY or FITNESS FOR A PARTICULAR PURPOSE.  See the
# GNU General Public License for more details.
#
# You should have received a copy of the GNU General Public License
# along with this program.  If not, see <http://www.gnu.org/licenses/>.
#
# SPDX-License-Identifier: GPL-3.0-or-later

import json
import logging
from json import JSONDecodeError
from time import time
from typing import NamedTuple

from src import shared
from src.game import Game
from src.importer.sources.location import Location, LocationSubPath
<<<<<<< HEAD
from src.importer.sources.source import (
    ExecutableFormatSource,
    SourceIterationResult,
    SourceIterable,
)
=======
from src.importer.sources.source import Source, SourceIterable, SourceIterationResult
>>>>>>> 191beed1


class LegendarySourceIterable(SourceIterable):
    source: "LegendarySource"

    def game_from_library_entry(
        self, entry: dict, added_time: int
    ) -> SourceIterationResult:
        # Skip non-games
        if entry["is_dlc"]:
            return None

        # Build game
        app_name = entry["app_name"]
        values = {
            "added": added_time,
            "source": self.source.source_id,
            "name": entry["title"],
            "game_id": self.source.game_id_format.format(game_id=app_name),
            "executable": self.source.executable_format.format(app_name=app_name),
        }
        data = {}

        # Get additional metadata from file (optional)
        metadata_file = self.source.locations.config["metadata"] / f"{app_name}.json"
        try:
            metadata = json.load(metadata_file.open())
            values["developer"] = metadata["metadata"]["developer"]
            for image_entry in metadata["metadata"]["keyImages"]:
                if image_entry["type"] == "DieselGameBoxTall":
                    data["online_cover_url"] = image_entry["url"]
                    break
        except (JSONDecodeError, OSError, KeyError):
            pass

        game = Game(values)
        return (game, data)

    def __iter__(self):
        # Open library
        file = self.source.locations.config["installed.json"]
        try:
            library: dict = json.load(file.open())
        except (JSONDecodeError, OSError):
            logging.warning("Couldn't open Legendary file: %s", str(file))
            return

        added_time = int(time())

        # Generate games from library
        for entry in library.values():
            try:
                result = self.game_from_library_entry(entry, added_time)
            except KeyError as error:
                # Skip invalid games
                logging.warning(
                    "Invalid Legendary game skipped in %s", str(file), exc_info=error
                )
                continue
            yield result


class LegendaryLocations(NamedTuple):
    config: Location


class LegendarySource(ExecutableFormatSource):
    source_id = "legendary"
    name = _("Legendary")
    executable_format = "legendary launch {app_name}"
    available_on = {"linux"}
    iterable_class = LegendarySourceIterable

    locations: LegendaryLocations

    def __init__(self) -> None:
        super().__init__()
        self.locations = LegendaryLocations(
            Location(
                schema_key="legendary-location",
                candidates=(
                    shared.config_dir / "legendary",
                    shared.home / ".config" / "legendary",
                ),
                paths={
                    "installed.json": LocationSubPath("installed.json"),
                    "metadata": LocationSubPath("metadata", True),
                },
                invalid_subtitle=Location.CONFIG_INVALID_SUBTITLE,
            )
        )<|MERGE_RESOLUTION|>--- conflicted
+++ resolved
@@ -26,15 +26,11 @@
 from src import shared
 from src.game import Game
 from src.importer.sources.location import Location, LocationSubPath
-<<<<<<< HEAD
 from src.importer.sources.source import (
     ExecutableFormatSource,
     SourceIterationResult,
     SourceIterable,
 )
-=======
-from src.importer.sources.source import Source, SourceIterable, SourceIterationResult
->>>>>>> 191beed1
 
 
 class LegendarySourceIterable(SourceIterable):
