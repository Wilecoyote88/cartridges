# main.py
#
# Copyright 2022-2023 kramo
#
# This program is free software: you can redistribute it and/or modify
# it under the terms of the GNU General Public License as published by
# the Free Software Foundation, either version 3 of the License, or
# (at your option) any later version.
#
# This program is distributed in the hope that it will be useful,
# but WITHOUT ANY WARRANTY; without even the implied warranty of
# MERCHANTABILITY or FITNESS FOR A PARTICULAR PURPOSE.  See the
# GNU General Public License for more details.
#
# You should have received a copy of the GNU General Public License
# along with this program.  If not, see <http://www.gnu.org/licenses/>.
#
# SPDX-License-Identifier: GPL-3.0-or-later

import json
import logging
import os
import sys

import gi

gi.require_version("Gtk", "4.0")
gi.require_version("Adw", "1")

# pylint: disable=wrong-import-position
from gi.repository import Adw, Gio, GLib, Gtk

from src import shared
from src.details_window import DetailsWindow
from src.game import Game
from src.importer.importer import Importer
from src.importer.sources.lutris_source import LutrisFlatpakSource, LutrisNativeSource
from src.importer.sources.steam_source import (
    SteamFlatpakSource,
    SteamNativeSource,
    SteamWindowsSource,
)
from src.preferences import PreferencesWindow
from src.store.managers.display_manager import DisplayManager
from src.store.managers.file_manager import FileManager
from src.store.managers.sgdb_manager import SGDBManager
from src.store.managers.steam_api_manager import SteamAPIManager
from src.store.store import Store
from src.window import CartridgesWindow


class CartridgesApplication(Adw.Application):
    win = None

    def __init__(self):
        super().__init__(
            application_id=shared.APP_ID, flags=Gio.ApplicationFlags.FLAGS_NONE
        )

    def do_activate(self):  # pylint: disable=arguments-differ
<<<<<<< HEAD
        """Called on app creation"""
=======
        # Set fallback icon-name
        Gtk.Window.set_default_icon_name(shared.APP_ID)
>>>>>>> 6f69344a

        # Create the main window
        self.win = self.props.active_window  # pylint: disable=no-member
        if not self.win:
            shared.win = self.win = CartridgesWindow(application=self)

        # Save window geometry
        shared.state_schema.bind(
            "width", self.win, "default-width", Gio.SettingsBindFlags.DEFAULT
        )
        shared.state_schema.bind(
            "height", self.win, "default-height", Gio.SettingsBindFlags.DEFAULT
        )
        shared.state_schema.bind(
            "is-maximized", self.win, "maximized", Gio.SettingsBindFlags.DEFAULT
        )

        # Create the games store ready to load games from disk
        if not shared.store:
            shared.store = Store()
            shared.store.add_manager(DisplayManager())

        # Load games from disk
        if shared.games_dir.exists():
            for game_file in shared.games_dir.iterdir():
                data = json.load(game_file.open())
                game = Game(data, allow_side_effects=False)
                shared.store.add_game(game)

        # Add rest of the managers for game imports
        shared.store.add_manager(SteamAPIManager())
        shared.store.add_manager(SGDBManager())
        shared.store.add_manager(FileManager())

        # Create actions
        self.create_actions(
            {
                ("quit", ("<primary>q",)),
                ("about",),
                ("preferences", ("<primary>comma",)),
                ("launch_game",),
                ("hide_game",),
                ("edit_game",),
                ("add_game", ("<primary>n",)),
                ("import", ("<primary>i",)),
                ("remove_game_details_view", ("Delete",)),
                ("remove_game",),
                ("igdb_search",),
                ("sgdb_search",),
                ("protondb_search",),
                ("lutris_search",),
                ("hltb_search",),
                ("show_hidden", ("<primary>h",), self.win),
                ("go_back", ("<alt>Left",), self.win),
                ("go_to_parent", ("<alt>Up",), self.win),
                ("go_home", ("<alt>Home",), self.win),
                ("toggle_search", ("<primary>f",), self.win),
                ("escape", ("Escape",), self.win),
                ("undo", ("<primary>z",), self.win),
                ("open_menu", ("F10",), self.win),
                ("close", ("<primary>w",), self.win),
            }
        )

        sort_action = Gio.SimpleAction.new_stateful(
            "sort_by", GLib.VariantType.new("s"), GLib.Variant("s", "a-z")
        )
        sort_action.connect("activate", self.win.on_sort_action)
        self.win.add_action(sort_action)
        self.win.on_sort_action(sort_action, shared.state_schema.get_value("sort-mode"))

        self.win.present()

    def on_about_action(self, *_args):
        about = Adw.AboutWindow(
            transient_for=self.win,
            application_name=_("Cartridges"),
            application_icon=shared.APP_ID,
            developer_name="kramo",
            version=shared.VERSION,
            developers=[
                "kramo https://kramo.hu",
                "Arcitec https://github.com/Arcitec",
                "Domenico https://github.com/Domefemia",
                "Geoffrey Coulaud https://geoffrey-coulaud.fr",
                "Paweł Lidwin https://github.com/imLinguin",
                "Rafael Mardojai CM https://mardojai.com",
            ],
            designers=("kramo https://kramo.hu",),
            copyright="© 2022-2023 kramo",
            license_type=Gtk.License.GPL_3_0,
            issue_url="https://github.com/kra-mo/cartridges/issues/new",
            website="https://github.com/kra-mo/cartridges",
            # Translators: Replace this with your name for it to show up in the about window
            translator_credits=_("translator_credits"),
        )
        about.present()

    def on_preferences_action(
        self, _action=None, _parameter=None, page_name=None, expander_row=None
    ):
        win = PreferencesWindow()
        if page_name:
            win.set_visible_page_name(page_name)
        if expander_row:
            getattr(win, expander_row).set_expanded(True)
        win.present()

    def on_launch_game_action(self, *_args):
        self.win.active_game.launch()

    def on_hide_game_action(self, *_args):
        self.win.active_game.toggle_hidden()

    def on_edit_game_action(self, *_args):
        DetailsWindow(self.win.active_game)

    def on_add_game_action(self, *_args):
        DetailsWindow()

    def on_import_action(self, *_args):
        importer = Importer()
        if shared.schema.get_boolean("lutris"):
            importer.add_source(LutrisNativeSource())
            importer.add_source(LutrisFlatpakSource())
        if shared.schema.get_boolean("steam"):
            importer.add_source(SteamNativeSource())
            importer.add_source(SteamFlatpakSource())
            importer.add_source(SteamWindowsSource())
        importer.run()

    def on_remove_game_action(self, *_args):
        self.win.active_game.remove_game()

    def on_remove_game_details_view_action(self, *_args):
        if self.win.stack.get_visible_child() == self.win.details_view:
            self.on_remove_game_action()

    def search(self, uri):
        Gio.AppInfo.launch_default_for_uri(f"{uri}{self.win.active_game.name}")

    def on_igdb_search_action(self, *_args):
        self.search("https://www.igdb.com/search?type=1&q=")

    def on_sgdb_search_action(self, *_args):
        self.search("https://www.steamgriddb.com/search/grids?term=")

    def on_protondb_search_action(self, *_args):
        self.search("https://www.protondb.com/search?q=")

    def on_lutris_search_action(self, *_args):
        self.search("https://lutris.net/games?q=")

    def on_hltb_search_action(self, *_args):
        self.search("https://howlongtobeat.com/?q=")

    def on_quit_action(self, *_args):
        self.quit()

    def create_actions(self, actions):
        for action in actions:
            simple_action = Gio.SimpleAction.new(action[0], None)

            scope = action[2] if action[2:3] else self
            simple_action.connect("activate", getattr(scope, f"on_{action[0]}_action"))

            if action[1:2]:
                self.set_accels_for_action(
                    f"app.{action[0]}" if scope == self else f"win.{action[0]}",
                    action[1],
                )

            scope.add_action(simple_action)


def main(version):  # pylint: disable=unused-argument
    log_level = os.environ.get("LOGLEVEL", "ERROR").upper()
    logging.basicConfig(level="INFO")  # TODO remove before release, use env
    app = CartridgesApplication()
    return app.run(sys.argv)<|MERGE_RESOLUTION|>--- conflicted
+++ resolved
@@ -58,12 +58,10 @@
         )
 
     def do_activate(self):  # pylint: disable=arguments-differ
-<<<<<<< HEAD
         """Called on app creation"""
-=======
+
         # Set fallback icon-name
         Gtk.Window.set_default_icon_name(shared.APP_ID)
->>>>>>> 6f69344a
 
         # Create the main window
         self.win = self.props.active_window  # pylint: disable=no-member
